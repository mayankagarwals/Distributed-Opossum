{
  "name": "opossum",
  "version": "2.0.0",
  "author": "Red Hat, Inc.",
  "license": "Apache-2.0",
  "support": {
    "target": "LTS",
    "response": "REGULAR-7",
    "backing": "COMPANY"
  },
  "scripts": {
    "prebuild": "npm run lint",
    "build": "npm run build:browser && npm run build:node && npm run build:docs",
    "build:node": "webpack --config=config/webpack.config.js",
    "build:browser": "webpack --config=config/webpack.browser.config.js",
    "build:docs": "npm run build:docs:html && npm run build:docs:markdown",
    "build:docs:html": "documentation build index.js -f html -o docs --config documentation.yml",
    "build:docs:markdown": "documentation build index.js -f md -o docs/opossum.md",
    "pretest": "npm run lint",
    "test": "nyc tape test/*.js | tap-spec",
    "test:headless": "node test/browser/webpack-test.js",
    "test:browser": "opener http://localhost:9007/test/browser/index.html && serve . -p 9007",
    "coverage": "nyc report && if [ $CODACY_PROJECT_TOKEN'' != '' ] ; then nyc report --reporter=text-lcov | codacy-coverage; fi",
    "ci": "npm run build && npm run test && npm run test:headless && npm run coverage",
    "prerelease": "npm run ci",
    "release": "standard-version -s",
    "lint": "standardx test/*.js index.js lib/*.js test/*/*.js",
    "clean": "rm -rf node_modules dist/*.js test/browser/webpack-test.js"
  },
  "repository": {
    "type": "git",
    "url": "git://github.com/nodeshift/opossum.git"
  },
  "files": [
    "package.json",
    "README.md",
    "LICENSE",
    "index.js",
    "lib",
    "dist",
    "doc/opossum.md"
  ],
  "bugs": {
    "url": "https://github.com/nodeshift/opossum/issues"
  },
  "homepage": "https://nodeshift.dev/opossum",
  "devDependencies": {
    "codacy-coverage": "^3.4.0",
    "coveralls": "^3.0.3",
<<<<<<< HEAD
    "documentation": "^10.0.0",
    "nyc": "~14.1.1",
=======
    "documentation": "^11.0.0",
    "nyc": "~14.0.0",
>>>>>>> 669971b0
    "opener": "1.5.1",
    "serve": "^11.0.0",
    "standard-version": "6.0.1",
    "standardx": "^3.0.1",
    "tap-spec": "~5.0.0",
    "tape": "~4.10.1",
    "webpack": "~4.33.0",
    "webpack-cli": "~3.3.0"
  },
  "description": "A fail-fast circuit breaker for promises and callbacks",
  "keywords": [
    "circuit breaker",
    "circuit-breaker",
    "fail-fast",
    "circuit",
    "breaker",
    "hystrix",
    "rate-limiting"
  ],
  "dependencies": {
    "prom-client": "^11.2.1"
  }
}<|MERGE_RESOLUTION|>--- conflicted
+++ resolved
@@ -47,13 +47,8 @@
   "devDependencies": {
     "codacy-coverage": "^3.4.0",
     "coveralls": "^3.0.3",
-<<<<<<< HEAD
-    "documentation": "^10.0.0",
+    "documentation": "^11.0.0",
     "nyc": "~14.1.1",
-=======
-    "documentation": "^11.0.0",
-    "nyc": "~14.0.0",
->>>>>>> 669971b0
     "opener": "1.5.1",
     "serve": "^11.0.0",
     "standard-version": "6.0.1",
